--- conflicted
+++ resolved
@@ -2,12 +2,6 @@
 from tensorflow.keras.datasets import mnist  # just using tensorflow for the mnist dataset
 import matplotlib.pyplot as plt
 
-<<<<<<< HEAD
-=======
-import sys
-import os
-
->>>>>>> ca6a5fef
 from neural_network.neural_net import NeuralNetwork  
 
 # Load MNIST dataset
